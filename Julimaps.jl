module Julimaps

<<<<<<< HEAD
#=
# Definitions
  Bounding boxes of images contain the image by running through the upper 
  left corner pixel and lower right corner pixel.

    (1,1)  ___________
          |           |
    height|           |
    (i) m |           |
          |___________|
                n   (m,n)
               (j)
              width
  Offset between an internal point, A (i,j), and the upper leftcorner of the 
  image will be (i-1, j-1).

  Coordinates are in i,j format, to match Julia's column-first storage.
=#
=======
push!(LOAD_PATH, "./mesh")

>>>>>>> 08b929c0

### TypeAliases ###############################

export Index
export Triangle, Triangles
export Weight, Weights
export Pairing, Pairings
export Point, Points
export Edges
export BinaryProperty, FloatProperty

typealias Index Tuple{Int64, Int64, Int64, Int64};    # (wafer, section, row, column)

typealias Triangle Tuple{Int64, Int64, Int64};      # index of three points of the triangle for some point
typealias Triangles Array{Triangle, 1};       # index of three points of the triangle for some point

typealias Weight Tuple{Float64, Float64, Float64};    # weights for respective triangle
typealias Weights Array{Weight, 1};       # weights for respective triangle

typealias Pairing Tuple{Int64, Int64};        # useful for abstraction
typealias Pairings Array{Pairing, 1};       # useful for abstraction

typealias Point Array{Float64, 1};        # [i; j]
typealias Points Array{Point, 1};       # array of points
typealias BinaryProperty Array{Bool, 1};      # array of bools

typealias Edges SparseMatrixCSC{Float64, Int64}     # sparse array for edges - columns represent edges and the rows represent the nodes
typealias FloatProperty Array{Float64, 1}


### GLOBAL VARIABLES ###########################
 
export noMatch, noTriangle;

global noMatch = [0; 0; -1];
global noTriangle = (0, 0, 0);

end<|MERGE_RESOLUTION|>--- conflicted
+++ resolved
@@ -1,28 +1,5 @@
 module Julimaps
-
-<<<<<<< HEAD
-#=
-# Definitions
-  Bounding boxes of images contain the image by running through the upper 
-  left corner pixel and lower right corner pixel.
-
-    (1,1)  ___________
-          |           |
-    height|           |
-    (i) m |           |
-          |___________|
-                n   (m,n)
-               (j)
-              width
-  Offset between an internal point, A (i,j), and the upper leftcorner of the 
-  image will be (i-1, j-1).
-
-  Coordinates are in i,j format, to match Julia's column-first storage.
-=#
-=======
 push!(LOAD_PATH, "./mesh")
-
->>>>>>> 08b929c0
 
 ### TypeAliases ###############################
 
