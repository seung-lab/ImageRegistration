--- conflicted
+++ resolved
@@ -211,144 +211,4 @@
 	V = r * R^-1;
 
 	return (V[1], V[2], V[3]);
-end
-
-<<<<<<< HEAD
-function findNode(Ms, mesh_ind, node_ind);
-	return Ms.nodes_indices[mesh_ind] + node_ind;
-end
-
-function findIndex(Ms, mesh_index_tuple)
-	return findfirst(this -> mesh_index_tuple == this.index, Ms.meshes)
-end
-
-function makeNewMeshSet()
-	N = 0;
-	M = 0;
-
-	indices = Array{Index, 1}(0);
-	
-	n = 0;
-	m = 0;
-	m_i = 0;
-	m_e = 0;
-
-	meshes = Array{Mesh, 1}(0);
-	nodes_indices = Array{Int64, 1}(0);
-
-	matches = Array{Matches, 1}(0);
-	matches_pairs = Array{Pair, 1}(0);
-
-	return MeshSet(N, M, indices, n, m, m_i, m_e, meshes, nodes_indices, matches, matches_pairs);
-end
-
-#=
-function computeMatchesinMeshSet!(Ms, block_size, search_r, min_r)
-	Ms.M = 0;
-	Ms.m = Ms.m_i;
-	Ms.m_e = 0;
-	for i in 1:Ms.N, j in 1:Ms.N
-	M = MeshModule.Meshes2Matches(imageArray[i], Ms.meshes[i], imageArray[j], Ms.meshes[j], block_size, search_r, min_r);
-	MeshModule.addMatches2MeshSet!(M, Ms);
-	end
-end
-=#
-
-function addMesh2MeshSet!(Am, Ms)
-	push!(Ms.indices, Am.index);
-	push!(Ms.meshes, Am);
-	if length(Ms.nodes_indices) == 0 push!(Ms.nodes_indices, 0);
-	else push!(Ms.nodes_indices, Ms.n);
-	end
-	Ms.N += 1;
-	Ms.m_i += Am.m;
-	Ms.m += Am.m;
-	Ms.n += Am.n;
-	return;
-end
-
-function addMatches2MeshSet!(M, Ms)
-	push!(Ms.matches, M);
-	push!(Ms.matches_pairs, (findIndex(Ms, M.src_mesh.index), findIndex(Ms, M.dst_mesh.index)));
-	if (M.n == 0) return; end
-	Ms.M += 1;
-	Ms.n;
-	Ms.m += M.n;
-	Ms.m_e += M.n;
-	return;
-end
-
-function solveMeshSet!(Ms, match_coeff, eta_gradient, eta_newton, grad_threshold, newton_tolerance)
-	nodes = Points(0);
-	nodes_fixed = BinaryProperty(0);
-	edges = spzeros(Float64, Ms.n, 0);
-	edge_lengths = FloatProperty(0);
-	edge_coeffs = FloatProperty(0);
-	for i in 1:Ms.N
-		cur_mesh = Ms.meshes[i];
-		if i == 1 nodes = hcat(cur_mesh.nodes...);
-		else nodes = hcat(nodes, hcat(cur_mesh.nodes...)); end
-		append!(nodes_fixed, cur_mesh.nodes_fixed);
-		append!(edge_lengths, cur_mesh.edge_lengths);
-		append!(edge_coeffs, cur_mesh.edge_coeffs);
-		if (i == Ms.N)	
-			edges = hcat(edges, vcat(spzeros(Float64, Ms.nodes_indices[i], cur_mesh.m), 
-						 cur_mesh.edges));
-		else
-			edges = hcat(edges, vcat(spzeros(Float64, Ms.nodes_indices[i], cur_mesh.m), 
-						 cur_mesh.edges, 
-						 spzeros(Float64, Ms.n - Ms.nodes_indices[i] - cur_mesh.n, cur_mesh.m)));
-		end
-	end
-
-	for i in 1:Ms.M
-		cur_matches = Ms.matches[i];
-		append!(edge_lengths, fill(0.0, cur_matches.n));
-		append!(edge_coeffs, fill(convert(Float64, match_coeff), cur_matches.n));
-		edges_padded = spzeros(Float64, Ms.n, cur_matches.n);
-
-		for j in 1:Ms.matches[i].n
-			edges_padded[findNode(Ms, Ms.matches_pairs[i][1], cur_matches.src_pointIndices[j]), j] = -1;
-			edges_padded[findNode(Ms, Ms.matches_pairs[i][2], cur_matches.dst_triangles[j][1]), j] = cur_matches.dst_weights[j][1];
-			edges_padded[findNode(Ms, Ms.matches_pairs[i][2], cur_matches.dst_triangles[j][2]), j] = cur_matches.dst_weights[j][2];
-			edges_padded[findNode(Ms, Ms.matches_pairs[i][2], cur_matches.dst_triangles[j][3]), j] = cur_matches.dst_weights[j][3];
-		end
-		edges = hcat(edges, edges_padded);
-	end
-
-	SolveMesh!(nodes, nodes_fixed, edges, edge_coeffs, edge_lengths, eta_gradient, eta_newton, grad_threshold, newton_tolerance);
-	nodes_t = Points(0);
-	for i in 1:size(nodes, 2)
-       		push!(nodes_t, vec(nodes[:, i]))
-       	end
-	for i in 1:Ms.N
-		cur_mesh = Ms.meshes[i];
-		cur_mesh.nodes_t = nodes_t[Ms.nodes_indices[i] + (1:cur_mesh.n)];
-		cur_mesh.disp_t = cur_mesh.nodes_t[1] - cur_mesh.offsets;
-	end
-
-end
-
-function check_mesh_disp(mesh_set)
-	for mesh in mesh_set.meshes
-		println(mesh.disp, " - ", mesh.disp_t, " = ", mesh.disp - mesh.disp_t)
-	end
-end
-
-function MeshSet2JLD(filename, Ms)
-	jldopen(filename, "w") do file
-		write(file, "MeshSet", Ms);
-	end
-end
-
-function JLD2MeshSet(filename)
-	Ms = load(filename, "MeshSet"); 
-	return Ms;
-end
-
-
-################################### DIAGNOSTIC #########################################
-
-=======
->>>>>>> 4b53b816
-
+end