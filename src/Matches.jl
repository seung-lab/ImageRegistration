type Matches
	src_index::Index					# source mesh index
	dst_index::Index					# destination mesh index

	n::Int64						# number of matches

	src_points_indices::Array{Int64, 1}			# index of points in src_mesh.points
	dst_points::Points					# location of points in the destination
	dst_triangles::Triangles				# index of the triangles
	dst_weights::Weights					# weights at each

	disp_vectors::Points					# displacement vector src->dest
end

function is_internal(A, pt::Point, disp::Point, d)
	return is_internal(A, pt - disp, d); 
end

function is_internal(A, pt::Point, d)
	if pt[1] > d && pt[1] <= (size(A, 1) - d) && pt[2] > d && pt[2] <= (size(A, 2) - d)
		return true
	end
	return false
end

function get_range(A, pt::Point, disp::Point, d)
	if !is_internal(A, pt, disp, d)
	  return NO_RANGE;
	end

	pt_local = pt - disp;
	Ai = round(Int64, ceil(pt_local[1]));
	Aj = round(Int64, ceil(pt_local[2]));

	Ai_range = Ai-d:Ai+d;
	Aj_range = Aj-d:Aj+d;

	return (Ai_range, Aj_range);
end

function get_max_xc_vector(A, B)

	xc = normxcorr2(A, B);
	r_max = maximum(xc); 
	rad = round(Int64, (size(xc, 1) - 1)/ 2)	

	ind = findfirst(r_max .== xc);
	
	x1 = size(xc, 1);
	x2 = size(xc, 2);

	if ind == 0 return NO_MATCH; end
	(i_max, j_max) = (rem(ind, size(xc, 1)), cld(ind, size(xc, 1)));
	if i_max == 0 i_max = size(xc, 1); end
	return [i_max - 1 - rad; j_max - 1 - rad; r_max], xc;
end

function Meshes2Matches(A, Am::Mesh, B, Bm::Mesh, params::Params)

	if (Am==Bm)
		return Void;
	end

	src_index = Am.index;
	dst_index = Bm.index;
	p1 = Am.name;
	p2 = Bm.name;

	n = 0;
	n_total = 0;
	n_low_r = 0;
	n_outlier = 0;
	n_no_triangle = 0;
	n_not_enough_dyn_range = 0;
	n_upperbound = Am.n;

	src_points_indices = Array(Int64, 0);
	dst_points = Points(0);
	dst_triangles = Triangles(0);
	dst_weights = Weights(0);
	disp_vectors = Points(0);
	disp_vectors_raw = Array{Array{Float64, 1}, 1}(n_upperbound);
	disp_vectors_mags = Array{Float64, 1}(0);
#=
	A_im_array = Array{Array{UInt8, 2}, 1}(n_upperbound);
	B_im_array = Array{Array{UInt8, 2}, 1}(n_upperbound);
	xc_im_array = Array{Array{Float64, 2}, 1}(n_upperbound);
=#
	src_ranges = Array{Tuple{UnitRange{Int64}, UnitRange{Int64}}, 1}(n_upperbound);
	dst_ranges = Array{Tuple{UnitRange{Int64}, UnitRange{Int64}}, 1}(n_upperbound);

	min_dyn_range_ratio = params.min_dyn_range_ratio;
	block_size = params.block_size;
	search_r = params.search_r;
	min_r = params.min_r;
	b_rad = block_size + search_r;

	
	# preprocessing
	for idx in 1:n_upperbound
	pt = Am.nodes[idx];
	src_ranges[idx] = get_range(A, pt, Am.disp, block_size);
	dst_ranges[idx] = get_range(B, pt, Bm.disp, b_rad);
	end
<<<<<<< HEAD

	if is_prealigned(Am.index)
	blockmatch_impath = joinpath(ALIGNED_DIR, "blockmatches", string(Am.name, "-", Bm.name));
      else
	blockmatch_impath = joinpath(MONTAGED_DIR, "blockmatches", string(Am.name, "-", Bm.name));
      end
	mkdir(blockmatch_impath);

=======
#=
	if is_pre_aligned(Am.index)
		blockmatch_impath = joinpath(ALIGNED_DIR, "blockmatches", string(Am.name, "-", Bm.name));
        else
		blockmatch_impath = joinpath(MONTAGED_DIR, "blockmatches", string(Am.name, "-", Bm.name));
        end
	if !isdir(blockmatch_impath)
		mkdir(blockmatch_impath);
	end
=#
>>>>>>> 219395db

	inc_total() = (n_total += 1;)
	inc_not_enough_dyn_range() = (n_not_enough_dyn_range += 1;)

	#if (is_prealigned(Am.index) && is_prealigned(Bm.index))
	k = 1;
	nextidx() = (idx=k; k+=1; idx);
	@sync begin
	for p in 1:num_procs
		if p != myid() || num_procs == 1
			@async begin
				while true
					idx = nextidx();
						if idx > n_upperbound
							break
						end
					if src_ranges[idx] == NO_RANGE || dst_ranges[idx] == NO_RANGE
						disp_vectors_raw[idx] = NO_MATCH;
						continue;
					end
					inc_total();
					if maximum(A[src_ranges[idx][1], src_ranges[idx][2]]) / minimum(A[src_ranges[idx][1], src_ranges[idx][2]]) < min_dyn_range_ratio
						disp_vectors_raw[idx] = NO_MATCH;
						inc_not_enough_dyn_range();
						continue;
					end
					A_im = A[src_ranges[idx][1], src_ranges[idx][2]];
					B_im = B[dst_ranges[idx][1], dst_ranges[idx][2]];
					#max_vect_xc = remotecall_fetch(p, get_max_xc_vector, A[src_ranges[idx][1], src_ranges[idx][2]],  B[dst_ranges[idx][1], dst_ranges[idx][2]]);
					max_vect_xc = remotecall_fetch(p, get_max_xc_vector, A_im, B_im); 
					disp_vectors_raw[idx] = max_vect_xc[1];
				#	xc_im_array[idx] = (max_vect_xc[2] .+ 1)./ 2;
	#				A_im_array[idx] = A_im;	
	#				B_im_array[idx] = B_im;	

					println("$p: Matched point $idx, with displacement vector $(disp_vectors_raw[idx])");
				end
			end
		end
	end
      	end
	#=else
	for idx in 1:n_upperbound
		if src_ranges[idx] == NO_RANGE || src_range[idx] == NO_RANGE
			disp_vectors_raw[idx] = NO_MATCH;
			continue;
		end
		inc_total();
		if maximum(A[src_ranges[idx][1], src_ranges[idx][2]]) / minimum(A[src_ranges[idx][1], src_ranges[idx][2]]) < min_dyn_range_ratio
			disp_vectors_raw[idx] = NO_MATCH;
			inc_not_enough_dyn_range();
			continue;
		end
		disp_vectors_raw[idx] = get_max_xc_vector(A[src_ranges[idx][1], src_ranges[idx][2]],  B[dst_ranges[idx][1], dst_ranges[idx][2]]);
	end
	end=#

	for idx in 1:n_upperbound
	  	v = disp_vectors_raw[idx];
		if v != NO_MATCH && v[3] >= min_r
			push!(disp_vectors_mags, norm(v[1:2]));
		end
	end

	if length(disp_vectors_mags) == 0
	return Void;
	end


	mu = mean(disp_vectors_mags);
	sigma = std(disp_vectors_mags);
	max = maximum(disp_vectors_mags);

	for idx in 1:n_upperbound
		v = disp_vectors_raw[idx];	
		if v == NO_MATCH continue; end


		if v[3] < min_r; 
		  
		n_low_r +=1; 
	#= 	imwrite(grayim((A_im_array[idx]/255)'), joinpath(blockmatch_impath, string("bad_low_r_", n_low_r,"_src.jpg")));
	 	imwrite(grayim((B_im_array[idx]/255)'), joinpath(blockmatch_impath, string("bad_low_r_", n_low_r,"_dst.jpg")));
if (!isnan(sum(xc_im_array[idx])))	 
  imwrite(grayim(xc_im_array[idx]'), joinpath(blockmatch_impath, string("bad_low_r_", n_low_r,"_xc.jpg")));
end=#
		continue; end

		disp_vector = v[1:2];
		if norm(disp_vector) > mu + 2.5 * sigma; 
		n_outlier +=1; 
	      
#=	 	imwrite(grayim((A_im_array[idx]/255)'), joinpath(blockmatch_impath, string("bad_outlier_", n_outlier,"_src.jpg")));
	 	imwrite(grayim((B_im_array[idx]/255)'), joinpath(blockmatch_impath, string("bad_outlier_", n_outlier,"_dst.jpg")));
if (!isnan(sum(xc_im_array[idx])))	 
	 	imwrite(grayim((xc_im_array[idx])'), joinpath(blockmatch_impath, string("bad_outlier_", n_outlier,"_xc.jpg")));
	      end=#
	      	continue; end


		dst_point = Am.nodes[idx] + disp_vector;
		dst_triangle = findMeshTriangle(Bm, dst_point[1], dst_point[2]); 
		if dst_triangle == NO_TRIANGLE n_no_triangle +=1; 
	#=	
	 	imwrite(grayim((A_im_array[idx]/255)'), joinpath(blockmatch_impath, string("bad_triangle_", n_no_triangle,"_src.jpg")));
	 	imwrite(grayim((B_im_array[idx]/255)'), joinpath(blockmatch_impath, string("bad_triangle_", n_no_triangle,"_dst.jpg")));
if (!isnan(sum(xc_im_array[idx])))	 
	 	imwrite(grayim((xc_im_array[idx])'), joinpath(blockmatch_impath, string("bad_triangle_", n_no_triangle,"_xc.jpg")));
		
	      end		=#
		continue; end
		n += 1;#=
	 	imwrite(grayim((A_im_array[idx]/255)'), joinpath(blockmatch_impath, string("accepted_", n,"_src.jpg")));
	 	imwrite(grayim((B_im_array[idx]/255)'), joinpath(blockmatch_impath, string("accepted_", n,"_dst.jpg")));
if (!isnan(sum(xc_im_array[idx])))	 
	 	imwrite(grayim((xc_im_array[idx])'), joinpath(blockmatch_impath, string("accepted_", n,"_xc.jpg")));
	      end=#
		push!(src_points_indices, idx);
		push!(disp_vectors, disp_vector);
		push!(dst_points, dst_point);
		push!(dst_triangles, dst_triangle);
		push!(dst_weights, getTriangleWeights(Bm, dst_triangle, dst_point[1], dst_point[2]));
	end

	if n == 0
	return Void;
	end

	println("###\n$p1 -> $p2: $n_upperbound in mesh, $n_total in overlap, $n accepted.\nRejections: $n_not_enough_dyn_range (low dynamic range), $n_low_r (low r), $n_outlier (outliers), $n_no_triangle (outside triangles).\nDisplacement mean = $mu, sigma = $sigma, max = $max\n###");

	matches = Matches(src_index, dst_index, n, src_points_indices, dst_points, dst_triangles, dst_weights, disp_vectors);
	return matches;
end

# multiple dispatch for when called remotely - A, B are remote references to the mesh
function Meshes2Matches(A, A_rr::RemoteRef, B, B_rr::RemoteRef, params_rr::RemoteRef)
Am = take!(A_rr);
Bm = take!(B_rr);
params = take!(params_rr);
return Meshes2Matches(A, Am, B, Bm, params);
end<|MERGE_RESOLUTION|>--- conflicted
+++ resolved
@@ -102,16 +102,6 @@
 	src_ranges[idx] = get_range(A, pt, Am.disp, block_size);
 	dst_ranges[idx] = get_range(B, pt, Bm.disp, b_rad);
 	end
-<<<<<<< HEAD
-
-	if is_prealigned(Am.index)
-	blockmatch_impath = joinpath(ALIGNED_DIR, "blockmatches", string(Am.name, "-", Bm.name));
-      else
-	blockmatch_impath = joinpath(MONTAGED_DIR, "blockmatches", string(Am.name, "-", Bm.name));
-      end
-	mkdir(blockmatch_impath);
-
-=======
 #=
 	if is_pre_aligned(Am.index)
 		blockmatch_impath = joinpath(ALIGNED_DIR, "blockmatches", string(Am.name, "-", Bm.name));
@@ -122,7 +112,6 @@
 		mkdir(blockmatch_impath);
 	end
 =#
->>>>>>> 219395db
 
 	inc_total() = (n_total += 1;)
 	inc_not_enough_dyn_range() = (n_not_enough_dyn_range += 1;)
