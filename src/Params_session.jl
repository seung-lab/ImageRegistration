import Base: print

#=
type Params
  	scaling_factor::Float64

  	# Mesh parameters
	mesh_length::Int64
	mesh_coeff::Float64

	# Matching parameters
	min_dyn_range_ratio::Float64
	block_size::Int64
	search_r::Int64
	min_r::Float64

	# Solver parameters
	match_coeff::Float64
	eta_gradient::Float64
	ftol_gradient::Float64
	eta_newton::Float64
	ftol_newton::Float64
end

function print(p::Params)
  	println("Params:")
	println("    scaling_factor: $(p.scaling_factor)")
	println("- Mesh parameters:")
	println("    mesh_length: $(p.mesh_length)")
	println("    mesh_coeff: $(p.mesh_coeff)")
	println("- Match parameters:")
	println("    min_dyn_range_ratio: $(p.min_dyn_range_ratio)")
	println("    block_size: $(p.block_size)")
	println("    search_r: $(p.search_r)")
	println("    min_r: $(p.min_r)")
	println("- Solver parameters:")
	println("    match_coeff: $(p.match_coeff)")
	println("    eta_gradient: $(p.eta_gradient)")
	println("    ftol_gradient: $(p.ftol_gradient)")
	println("    eta_newton: $(p.eta_newton)")
	println("    ftol_newton: $(p.ftol_newton)")
  	println("######")
end
=#
SCALING_FACTOR_MONTAGE = 1.0
MESH_LENGTH_MONTAGE = 200
MESH_COEFF_MONTAGE = 1.0
MIN_DYN_RANGE_RATIO_MONTAGE = 5
BLOCK_SIZE_MONTAGE = 48
SEARCH_R_MONTAGE = 100
MIN_R_MONTAGE = 0.75
MATCH_COEFF_MONTAGE = 3.0 
ETA_GRADIENT_MONTAGE = 0.02
FTOL_GRADIENT_MONTAGE = 1/200
ETA_NEWTON_MONTAGE = 0.8
FTOL_NEWTON_MONTAGE = 1/1000000

SCALING_FACTOR_PREALIGNMENT = 0.5
MESH_LENGTH_PREALIGNMENT = 6000		# Specified at scaling factor of 1.0x 
MESH_COEFF_PREALIGNMENT = 1.0
MIN_DYN_RANGE_RATIO_PREALIGNMENT = 5
BLOCK_SIZE_PREALIGNMENT = 800			# Specified at scaling factor of 1.0x 
SEARCH_R_PREALIGNMENT = 1600				# Specified at scaling factor of 1.0x 
<<<<<<< HEAD
MIN_R_PREALIGNMENT = 0.05
MATCH_COEFF_PREALIGNMENT = 20
=======
MIN_R_PREALIGNMENT = 0.12
MATCH_COEFF_PREALIGNMENT = 20.0
>>>>>>> a90eaf84
ETA_GRADIENT_PREALIGNMENT = 0.01
FTOL_GRADIENT_PREALIGNMENT = 1/5000
ETA_NEWTON_PREALIGNMENT = 0.75
FTOL_NEWTON_PREALIGNMENT = 1/1000000

SCALING_FACTOR_ALIGNMENT = 1.0
MESH_LENGTH_ALIGNMENT = 750
MESH_COEFF_ALIGNMENT = 1.0
MIN_DYN_RANGE_RATIO_ALIGNMENT = 5
BLOCK_SIZE_ALIGNMENT = 250
SEARCH_R_ALIGNMENT = 150
MIN_R_ALIGNMENT = 0.28
MATCH_COEFF_ALIGNMENT = 20.0
ETA_GRADIENT_ALIGNMENT = 0.01
FTOL_GRADIENT_ALIGNMENT = 1/25000
ETA_NEWTON_ALIGNMENT = 0.5
FTOL_NEWTON_ALIGNMENT = 1/10000000


global PARAMS_MONTAGE = Dict("scaling_factor" => SCALING_FACTOR_MONTAGE, 
								"mesh_length" => MESH_LENGTH_MONTAGE, 
								"mesh_coeff" => MESH_COEFF_MONTAGE, 
								"min_dyn_range_ratio" => MIN_DYN_RANGE_RATIO_MONTAGE, 
								"block_size" => BLOCK_SIZE_MONTAGE, 
								"search_r" => SEARCH_R_MONTAGE, 
								"min_r" => MIN_R_MONTAGE, 
								"match_coeff" => MATCH_COEFF_MONTAGE, 
								"eta_gradient" => ETA_GRADIENT_MONTAGE, 
								"ftol_gradient" => FTOL_GRADIENT_MONTAGE, 
								"eta_newton" => ETA_NEWTON_MONTAGE, 
								"ftol_newton" => FTOL_NEWTON_MONTAGE)

global PARAMS_PREALIGNMENT = Dict("scaling_factor" => SCALING_FACTOR_PREALIGNMENT, 
								"mesh_length" => MESH_LENGTH_PREALIGNMENT, 
								"mesh_coeff" => MESH_COEFF_PREALIGNMENT, 
								"min_dyn_range_ratio" => MIN_DYN_RANGE_RATIO_PREALIGNMENT, 
								"block_size" => BLOCK_SIZE_PREALIGNMENT, 
								"search_r" => SEARCH_R_PREALIGNMENT, 
								"min_r" => MIN_R_PREALIGNMENT, 
								"match_coeff" => MATCH_COEFF_PREALIGNMENT, 
								"eta_gradient" => ETA_GRADIENT_PREALIGNMENT, 
								"ftol_gradient" => FTOL_GRADIENT_PREALIGNMENT, 
								"eta_newton" => ETA_NEWTON_PREALIGNMENT, 
								"ftol_newton" => FTOL_NEWTON_PREALIGNMENT)
global PARAMS_ALIGNMENT = Dict("scaling_factor" => SCALING_FACTOR_ALIGNMENT, 
								"mesh_length" => MESH_LENGTH_ALIGNMENT, 
								"mesh_coeff" => MESH_COEFF_ALIGNMENT, 
								"min_dyn_range_ratio" => MIN_DYN_RANGE_RATIO_ALIGNMENT, 
								"block_size" => BLOCK_SIZE_ALIGNMENT, 
								"search_r" => SEARCH_R_ALIGNMENT, 
								"min_r" => MIN_R_ALIGNMENT, 
								"match_coeff" => MATCH_COEFF_ALIGNMENT, 
								"eta_gradient" => ETA_GRADIENT_ALIGNMENT, 
								"ftol_gradient" => FTOL_GRADIENT_ALIGNMENT, 
								"eta_newton" => ETA_NEWTON_ALIGNMENT, 
								"ftol_newton" => FTOL_NEWTON_ALIGNMENT)
function optimize_all_cores(params)
  	img_d = 2 * (params["search_r"] + params["block_size"]) + 1
	optimize_all_cores(img_d)
end
#=
global PARAMS_MONTAGE = Params(SCALING_FACTOR_MONTAGE, 
								MESH_LENGTH_MONTAGE, 
								MESH_COEFF_MONTAGE, 
								MIN_DYN_RANGE_RATIO_MONTAGE, 
								BLOCK_SIZE_MONTAGE, 
								SEARCH_R_MONTAGE, 
								MIN_R_MONTAGE, 
								MATCH_COEFF_MONTAGE, 
								ETA_GRADIENT_MONTAGE, 
								FTOL_GRADIENT_MONTAGE, 
								ETA_NEWTON_MONTAGE, 
								FTOL_NEWTON_MONTAGE)
global PARAMS_PREALIGNMENT = Params(SCALING_FACTOR_PREALIGNMENT, 
									MESH_LENGTH_PREALIGNMENT, 
									MESH_COEFF_PREALIGNMENT, 
									MIN_DYN_RANGE_RATIO_PREALIGNMENT, 
									BLOCK_SIZE_PREALIGNMENT, 
									SEARCH_R_PREALIGNMENT, 
									MIN_R_PREALIGNMENT, 
									MATCH_COEFF_PREALIGNMENT, 
									ETA_GRADIENT_PREALIGNMENT, 
									FTOL_GRADIENT_PREALIGNMENT, 
									ETA_NEWTON_PREALIGNMENT, 
									FTOL_NEWTON_PREALIGNMENT)
global PARAMS_ALIGNMENT = Params(SCALING_FACTOR_ALIGNMENT, 
								MESH_LENGTH_ALIGNMENT, 
								MESH_COEFF_ALIGNMENT, 
								MIN_DYN_RANGE_RATIO_ALIGNMENT, 
								BLOCK_SIZE_ALIGNMENT, 
								SEARCH_R_ALIGNMENT, 
								MIN_R_ALIGNMENT, 
								MATCH_COEFF_ALIGNMENT, 
								ETA_GRADIENT_ALIGNMENT, 
								FTOL_GRADIENT_ALIGNMENT, 
								ETA_NEWTON_ALIGNMENT, 
								FTOL_NEWTON_ALIGNMENT)

								
function optimize_all_cores(params::Params)
  	img_d = 2 * (params.search_r + params.block_size) + 1
	optimize_all_cores(img_d)
end
=#<|MERGE_RESOLUTION|>--- conflicted
+++ resolved
@@ -61,13 +61,8 @@
 MIN_DYN_RANGE_RATIO_PREALIGNMENT = 5
 BLOCK_SIZE_PREALIGNMENT = 800			# Specified at scaling factor of 1.0x 
 SEARCH_R_PREALIGNMENT = 1600				# Specified at scaling factor of 1.0x 
-<<<<<<< HEAD
 MIN_R_PREALIGNMENT = 0.05
-MATCH_COEFF_PREALIGNMENT = 20
-=======
-MIN_R_PREALIGNMENT = 0.12
 MATCH_COEFF_PREALIGNMENT = 20.0
->>>>>>> a90eaf84
 ETA_GRADIENT_PREALIGNMENT = 0.01
 FTOL_GRADIENT_PREALIGNMENT = 1/5000
 ETA_NEWTON_PREALIGNMENT = 0.75
