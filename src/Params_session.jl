--- conflicted
+++ resolved
@@ -39,18 +39,17 @@
   	println("###############################")
 end
 
-<<<<<<< HEAD
 SCALING_FACTOR_MONTAGE = 1.0
 MESH_LENGTH_MONTAGE = 200
 MESH_COEFF_MONTAGE = 1.0
 MIN_DYN_RANGE_RATIO_MONTAGE = 5
-BLOCK_SIZE_MONTAGE = 40
-SEARCH_R_MONTAGE = 80
+BLOCK_SIZE_MONTAGE = 48
+SEARCH_R_MONTAGE = 100
 MIN_R_MONTAGE = 0.75
 MATCH_COEFF_MONTAGE = 20
 ETA_GRADIENT_MONTAGE = 0.01
-FTOL_GRADIENT_MONTAGE = 1/5000
-ETA_NEWTON_MONTAGE = 0.75
+FTOL_GRADIENT_MONTAGE = 1/1000
+ETA_NEWTON_MONTAGE = 0.5
 FTOL_NEWTON_MONTAGE = 1/1000000
 
 SCALING_FACTOR_PREALIGNMENT = 0.5
@@ -65,46 +64,19 @@
 FTOL_GRADIENT_PREALIGNMENT = 1/5000
 ETA_NEWTON_PREALIGNMENT = 0.75
 FTOL_NEWTON_PREALIGNMENT = 1/1000000
-=======
-SCALING_FACTOR_MONTAGE = 1.0;
-MESH_LENGTH_MONTAGE = 200;
-MESH_COEFF_MONTAGE = 1.0;
-MIN_DYN_RANGE_RATIO_MONTAGE = 5;
-BLOCK_SIZE_MONTAGE = 48;
-SEARCH_R_MONTAGE = 100;
-MIN_R_MONTAGE = 0.75;
-MATCH_COEFF_MONTAGE = 20;
-ETA_GRADIENT_MONTAGE = 0.01;
-FTOL_GRADIENT_MONTAGE = 1/1000;
-ETA_NEWTON_MONTAGE = 0.5;
-FTOL_NEWTON_MONTAGE = 1/1000000;
-
-SCALING_FACTOR_ALIGNMENT = 1.0;
-MESH_LENGTH_ALIGNMENT = 1500;
-MESH_COEFF_ALIGNMENT = 1.0;
-MIN_DYN_RANGE_RATIO_ALIGNMENT = 5;
-BLOCK_SIZE_ALIGNMENT = 500;
-SEARCH_R_ALIGNMENT = 700;
-MIN_R_ALIGNMENT = 0.28;
-MATCH_COEFF_ALIGNMENT = 20;
-ETA_GRADIENT_ALIGNMENT = 0.01;
-FTOL_GRADIENT_ALIGNMENT = 1/25000;
-ETA_NEWTON_ALIGNMENT = 0.5;
-FTOL_NEWTON_ALIGNMENT = 1/10000000;
->>>>>>> 0c52579b
 
 SCALING_FACTOR_ALIGNMENT = 1.0
 MESH_LENGTH_ALIGNMENT = 1500
 MESH_COEFF_ALIGNMENT = 1.0
 MIN_DYN_RANGE_RATIO_ALIGNMENT = 5
-BLOCK_SIZE_ALIGNMENT = 998
-SEARCH_R_ALIGNMENT = 500
-MIN_R_ALIGNMENT = 0.20
+BLOCK_SIZE_ALIGNMENT = 500
+SEARCH_R_ALIGNMENT = 700
+MIN_R_ALIGNMENT = 0.28
 MATCH_COEFF_ALIGNMENT = 20
 ETA_GRADIENT_ALIGNMENT = 0.01
-FTOL_GRADIENT_ALIGNMENT = 1/5000
-ETA_NEWTON_ALIGNMENT = 0.75
-FTOL_NEWTON_ALIGNMENT = 1/1000000
+FTOL_GRADIENT_ALIGNMENT = 1/25000
+ETA_NEWTON_ALIGNMENT = 0.5
+FTOL_NEWTON_ALIGNMENT = 1/10000000
 
 global PARAMS_MONTAGE = Params(SCALING_FACTOR_MONTAGE, 
 								MESH_LENGTH_MONTAGE, 
