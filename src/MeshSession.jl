--- conflicted
+++ resolved
@@ -1,21 +1,5 @@
 
 function montage_section(n)
-<<<<<<< HEAD
-  @time Ms, images = load_section(PREMONTAGED_OFFSETS, n);
-  @time add_all_matches!(Ms, images);
-  @time solve_meshset!(Ms);
-  save(Ms);
-  images = 0;
-  gc(); gc();
-end
-
-function montage_sections(wafer_num, k::UnitRange{Int64})
-  optimize_all_cores(PARAMS_MONTAGE);
-  for n in k
-    @time montage_section(n);
-    gc(); gc();
-  end
-=======
 	@time Ms, images = load_section(PREMONTAGED_OFFSETS, n);
 	@time add_all_matches!(Ms, images);
 	@time solve_meshset!(Ms);
@@ -28,29 +12,10 @@
 	for n in k
 	  @time montage_section(n);
 	end
->>>>>>> d8212a2d
 
 end
 
 function align_stack(wafer_num, k::UnitRange{Int64})
-<<<<<<< HEAD
-  @time Ms = make_stack(PREALIGNED_OFFSETS, wafer_num, k);
-  @time for i in 1:Ms.N-1
-    @time a = Ms.meshes[i].index[2];
-    @time b = Ms.meshes[i+1].index[2];
-   @time add_pair_matches!(Ms, a, b); 
-  end
-  solve_meshset!(Ms);
-  print_res_stats(Ms);
-  save(Ms);
-end
-
-function prealign(k::Int)
-  moving_fn = sort_dir(MONTAGED_DIR, "tif")[k]
-  fixed_fn = sort_dir(ALIGNED_DIR, "tif")[k-1]
-  println("Prealigning ", moving_fn[1:end-4], " to ", fixed_fn[1:end-4])
-  affine_align_sections(moving_fn, fixed_fn)
-=======
 	@time Ms = make_stack(PREALIGNED_OFFSETS, wafer_num, k);
 	@time for i in 1:Ms.N-1
 	  @time a = Ms.meshes[i].index[2];
@@ -70,5 +35,11 @@
 	end
 	solve_meshset!(Ms);
 	save(Ms);
->>>>>>> d8212a2d
+end
+
+function prealign(k::Int)
+  moving_fn = sort_dir(MONTAGED_DIR, "tif")[k]
+  fixed_fn = sort_dir(ALIGNED_DIR, "tif")[k-1]
+  println("Prealigning ", moving_fn[1:end-4], " to ", fixed_fn[1:end-4])
+  affine_align_sections(moving_fn, fixed_fn)
 end