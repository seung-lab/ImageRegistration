--- conflicted
+++ resolved
@@ -371,16 +371,6 @@
 
 
   for i in indices
-<<<<<<< HEAD
-    name = offsets[i, 1]
-    index = offsets[i, 2]
-    dy = offsets[i, 3] / 0.07; ##################################
-    dx = offsets[i, 4] / 0.07; ##################################
-    image = get_image(get_path(name))
-    add_mesh(Mesh(name, image, index, dy, dx, false, PARAMS_MONTAGE), Ms)
-    #image_shared = SharedArray(UInt8, size(image, 1), size(image, 2))
-    #image_shared[:, :] = image[:, :]
-=======
     name = offsets[i, 1];
     index = offsets[i, 2];
     dy = offsets[i, 3] #/ 0.07; ##################################
@@ -389,7 +379,6 @@
     add_mesh(Mesh(name, image, index, dy, dx, false, PARAMS_MONTAGE), Ms);
     #image_shared = SharedArray(UInt8, size(image, 1), size(image, 2));
     #image_shared[:, :] = image[:, :];
->>>>>>> d349ef93
     push!(images, image)
   end
 
@@ -477,18 +466,11 @@
 end
 
 function decomp_affine(tform::Array{Float64, 2})
-<<<<<<< HEAD
-a = tform[1, 1]
-b = tform[2, 1]
-c = tform[1, 2]
-d = tform[2, 2]
-=======
 # http://math.stackexchange.com/questions/78137/decomposition-of-a-nonsquare-affine-matrix
 a = tform[1, 1];
 b = tform[2, 1];
 c = tform[1, 2];
 d = tform[2, 2];
->>>>>>> d349ef93
 
 p = norm([a, b])
 r = det(tform[1:2, 1:2]) / p
@@ -543,38 +525,21 @@
   i_src = findfirst(i -> offsets[i, 2][1] == wafer_num && offsets[i,2][2] == b, 1:size(offsets, 1))
   Ms = MeshSet(PARAMS_PREALIGNMENT)
 
-
-<<<<<<< HEAD
-  name_dst = offsets[i_dst, 1]
-  index_dst = offsets[i_dst, 2]
-  dy_dst = 0; #offsets[i_dst, 3]
-  dx_dst = 0; #offsets[i_dst, 4]
-=======
   name_dst = offsets[i_dst, 1];
   index_dst = offsets[i_dst, 2];
   dy_dst = 0;#offsets[i_dst, 3];
   dx_dst = 0;#offsets[i_dst, 4];
->>>>>>> d349ef93
   size_i = offsets[i_dst, 5]; 
   size_j = offsets[i_dst, 6]
 
   add_mesh(Mesh(name_dst, size_i, size_j, index_dst, dy_dst, dx_dst, true, PARAMS_PREALIGNMENT), Ms)
 
-<<<<<<< HEAD
-  name = offsets[i_src, 1]
-  index = offsets[i_src, 2]
-  dy = dy_dst + offsets[i_src, 3]
-  dx = dx_dst + offsets[i_src, 4]; 
-  size_i = offsets[i_src, 5]
-  size_j = offsets[i_src, 6]
-=======
   name = offsets[i_src, 1];
   index = offsets[i_src, 2];
   dy = offsets[i_src, 3];
   dx = offsets[i_src, 4]; 
   size_i = offsets[i_src, 5];
   size_j = offsets[i_src, 6];
->>>>>>> d349ef93
 
   add_mesh(Mesh(name, size_i, size_j, index, dy, dx, false, PARAMS_PREALIGNMENT), Ms)
   if optimize == true
@@ -611,22 +576,11 @@
   indices = find(i -> offsets[i, 2][1] == wafer_num && offsets[i,2][2] in section_range, 1:size(offsets, 1))
   Ms = MeshSet(PARAMS_ALIGNMENT)
 
-<<<<<<< HEAD
-  dy = 0
-  dx = 0
-
-  for i in indices
-    name = offsets[i, 1]
-    index = offsets[i, 2]
-    dy += offsets[i, 3]
-    dx += offsets[i, 4]
-=======
   for i in indices
     name = offsets[i, 1];
     index = offsets[i, 2];
     dy = offsets[i, 3];
     dx = offsets[i, 4];
->>>>>>> d349ef93
     size_i = offsets[i, 5]
     size_j = offsets[i, 6]
     is_fixed = false
