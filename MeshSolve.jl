# MeshSolve - given spring mesh, solve for equilibrium positions of vertices
# 
# V = # mesh vertices in R^d
# E = # of springs
#
# 'Vertice' - dxV matrix, columns contain vertex positions
#
# 'Incidence' - VxE generalized oriented incidence matrix
#    springs <-> columns
#    intratile spring <-> column containing 1 -1
#    intertile spring <-> column containing w1 w2 w3 -1 where (w1, w2, w3) represents a weighted combination of vertices
#
#  most functions compute Springs=Vertices*Incidences, dxE matrix
#    spring vectors <-> columns

# 'Stiffnesses', 'RestLengths' - 1xE vectors specifying spring properties

# 'Moving' - integer vector containing indices of moving vertices
# could be changed to 1xE binary vector

import PyPlot

global eps = 1E-8

function Energy( Springs, Stiffnesses, RestLengths)
    # potential energy in springs
    Lengths=sqrt(sum(Springs.^2,1))   # spring lengths (row vector)
    sum(Stiffnesses[:].*(Lengths[:]-RestLengths[:]).^2)/2
end

function Gradient( Springs, Incidence, Stiffnesses, RestLengths)
    # gradient of energy with respect to vertex positions
    # returns dxV array, same size as Vertices
    # physically, -gradient is spring forces acting on vertices
    d=size(Springs,1)
    Lengths=sqrt(sum(Springs.^2,1)) + eps
    Directions=broadcast(/,Springs,Lengths)
    Directions[isnan(Directions)] *= 0
    Forces=broadcast(*,Stiffnesses[:]',Springs-broadcast(*,RestLengths[:]',Directions))
    Forces*Incidence'
end

function Hessian( Springs, Incidence, Stiffnesses, RestLengths)
    # Hessian of the potential energy as an Vd x Vd matrix
    # i.e. VxV block matrix of dxd blocks
    # Note: symmetric positive definite
    V = size(Incidence,1)
    d = size(Springs,1)
    H = zeros(V*d, V*d)

    Lengths=sqrt(sum(Springs.^2,1))

    for a=1:size(Springs,2)
        if Lengths[a]==0
            dH = eye(d)   # technically NaN if RestLengths[a]!=0
        else
            Direction=Springs[:,a]/Lengths[a]
            dH = eye(d)-RestLengths[a]/Lengths[a]*(eye(d)-Direction*Direction')
        end
        dH = Stiffnesses[a]*dH;
        VertexList=find(Incidence[:,a])    # vertices incident on spring a
        for i=VertexList
            for j=VertexList
                # indices of (i,j) block of Hessian
                irange=(i-1)*d+(1:d)
                jrange=(j-1)*d+(1:d)
                H[ irange, jrange ] += Incidence[i,a]*Incidence[j,a]*dH
            end
        end
    end  
    H
end

function Hessian2( Springs, Incidence, Stiffnesses, RestLengths)
    # Hessian of the potential energy as an Vd x Vd matrix
    # i.e. VxV block matrix of dxd blocks
    # Note: symmetric positive definite
    E = size(Incidence,2)   # number of springs
    d = size(Springs,1)     # linear size of blocks in block matrix
    d2 = d^d                # number of elements in block
    # allocate space for sparse matrix
    maxel=16*E*d2   # 16 = square of maximum number of vertices per spring
    II=zeros(Int64,maxel)
    JJ=zeros(Int64,maxel)
    SS=zeros(Float64,maxel)

    Lengths=sqrt(sum(Springs.^2,1))
    numel=0
    for a=1:size(Springs,2)
        if Lengths[a]==0
            dH = eye(d)   # technically NaN if RestLengths[a]!=0
        else
            Direction=Springs[:,a]/Lengths[a]
            dH = eye(d)-RestLengths[a]/Lengths[a]*(eye(d)-Direction*Direction')
        end
        dH = Stiffnesses[a]*dH;
        VertexList=find(Incidence[:,a])    # vertices incident on spring a
        for i=VertexList
            for j=VertexList
                # indices and values of (i,j) block of Hessian
                II[numel+(1:d2)]=[id for id=(i-1)*d+(1:d), jd=(j-1)*d+(1:d)][:]
                JJ[numel+(1:d2)]=[jd for id=(i-1)*d+(1:d), jd=(j-1)*d+(1:d)][:]
                SS[numel+(1:d2)]=(Incidence[i,a]*Incidence[j,a]*dH)[:]
                numel += d2
            end
        end
    end
    sparse(II[1:numel],JJ[1:numel],SS[1:numel])
end

<<<<<<< HEAD
function SolveMesh!(Vertices, Fixed, Incidence, Stiffnesses, RestLengths, eta_gradient, eta_newton, grad_threshold, newton_tolerance)
=======
function SolveMesh!(Vertices, Fixed, Incidence, Stiffnesses, RestLengths, eta_grad, grad_threshold, eta_newton, newton_threshold)
>>>>>>> 4b53b816

d=size(Vertices,1)
V=size(Vertices,2)
E=size(Incidence,2)
Lengths=zeros(1,V)
Moving = ~Fixed
Moving2=[Moving[:]'; Moving[:]'][:]   # double the dimensionality
U=Array{Float64, 1}(0);     # energy vs. time
g=similar(Vertices)  # gradient of potential energy

iter = 1;

while true
    Springs=Vertices*Incidence
    g=Gradient(Springs, Incidence, Stiffnesses, RestLengths)
<<<<<<< HEAD
    Vertices[:,Moving]=Vertices[:,Moving]-eta_gradient*g[:,Moving]
=======
	println(maximum(g))
    Vertices[:,Moving]=Vertices[:,Moving]-eta_grad*g[:,Moving]
>>>>>>> 4b53b816
    push!(U, Energy(Springs,Stiffnesses,RestLengths))
    println(iter," ", U[iter])
    if iter != 1
	if (U[iter-1] - U[iter]) / U[iter-1] < grad_threshold
		println("Switching to Newton's Method:");    iter += 1; break;
	end
	end
    iter += 1;
end

while true
	Springs=Vertices*Incidence
<<<<<<< HEAD
	g=Gradient(Springs, Incidence, Stiffnesses, RestLengths)
	H=Hessian2(Springs, Incidence, Stiffnesses, RestLengths)
    Vertices[:,Moving]=Vertices[:,Moving]-eta_newton*reshape(H[Moving2,Moving2]\g[:,Moving][:],2,length(find(Moving)))
	push!(U, Energy(Springs,Stiffnesses,RestLengths))
    println(iter," ", U[iter])
    if (U[iter-1] - U[iter]) / U[iter-1] < newton_tolerance
        println("Converged below ", newton_tolerance); break;
    end
    iter+=1;
=======
    	g=Gradient(Springs, Incidence, Stiffnesses, RestLengths)
	println(maximum(g))
	H=Hessian2(Springs, Incidence, Stiffnesses, RestLengths)
	println(maximum(H))
        Vertices[:,Moving]=Vertices[:,Moving]-eta_newton*reshape(H[Moving2,Moving2]\g[:,Moving][:],2,length(find(Moving)))
    	push!(U, Energy(Springs,Stiffnesses,RestLengths))
    println(iter," ", U[iter])
	if (U[iter-1] - U[iter]) / U[iter-1] < newton_threshold
		iter += 1; break;
	end
	iter+=1;
>>>>>>> 4b53b816
end

end

#=
function SolveMesh!(Vertices, Fixed, Incidence, Stiffnesses, RestLengths, eta_grad, grad_threshold, eta_newton, newton_threshold, show_plot)

d=size(Vertices,1)
V=size(Vertices,2)
E=size(Incidence,2)
Lengths=zeros(1,V)
Moving = ~Fixed
Moving2=[Moving[:]'; Moving[:]'][:]   # double the dimensionality
U=zeros(1,niter)     # energy vs. time
g=similar(Vertices)  # gradient of potential energy

for iter=1:niter
    Springs=Vertices*Incidence
    g=Gradient(Springs, Incidence, Stiffnesses, RestLengths)
    if iter<ngrad
        # gradient descent
        Vertices[:,Moving]=Vertices[:,Moving]-eta*g[:,Moving]
    else
        #  Newton's method
	H=Hessian2(Springs, Incidence, Stiffnesses, RestLengths)
        Vertices[:,Moving]=Vertices[:,Moving]-eta*reshape(H[Moving2,Moving2]\g[:,Moving][:],2,length(find(Moving)))

    end
    U[iter]=Energy(Springs,Stiffnesses,RestLengths)
    println(iter," ", U[iter])
    #    visualize the dynamics
	if(show_plot)
    PyPlot.subplot(221)
    PyPlot.cla()
    PyPlot.scatter(Vertices[1,:],Vertices[2,:])
    PyPlot.subplot(222)
    PyPlot.plot(1:iter,U[1:iter])
    PyPlot.subplot(223)
    Lengths=sqrt(sum(Springs.^2,1))
    PyPlot.cla()
    PyPlot.plot(1:E,Lengths')
    PyPlot.draw()
	end
end

end
=#
<|MERGE_RESOLUTION|>--- conflicted
+++ resolved
@@ -108,69 +108,44 @@
     sparse(II[1:numel],JJ[1:numel],SS[1:numel])
 end
 
-<<<<<<< HEAD
 function SolveMesh!(Vertices, Fixed, Incidence, Stiffnesses, RestLengths, eta_gradient, eta_newton, grad_threshold, newton_tolerance)
-=======
-function SolveMesh!(Vertices, Fixed, Incidence, Stiffnesses, RestLengths, eta_grad, grad_threshold, eta_newton, newton_threshold)
->>>>>>> 4b53b816
+    d=size(Vertices,1)
+    V=size(Vertices,2)
+    E=size(Incidence,2)
+    Lengths=zeros(1,V)
+    Moving = ~Fixed
+    Moving2=[Moving[:]'; Moving[:]'][:]   # double the dimensionality
+    U=Array{Float64, 1}(0);     # energy vs. time
+    g=similar(Vertices)  # gradient of potential energy
 
-d=size(Vertices,1)
-V=size(Vertices,2)
-E=size(Incidence,2)
-Lengths=zeros(1,V)
-Moving = ~Fixed
-Moving2=[Moving[:]'; Moving[:]'][:]   # double the dimensionality
-U=Array{Float64, 1}(0);     # energy vs. time
-g=similar(Vertices)  # gradient of potential energy
+    iter = 1;
 
-iter = 1;
+    while true
+        Springs=Vertices*Incidence
+        g=Gradient(Springs, Incidence, Stiffnesses, RestLengths)
+        Vertices[:,Moving]=Vertices[:,Moving]-eta_gradient*g[:,Moving]
+        push!(U, Energy(Springs,Stiffnesses,RestLengths))
+        println(iter," ", U[iter])
+        if iter != 1
+    	if (U[iter-1] - U[iter]) / U[iter-1] < grad_threshold
+    		println("Switching to Newton's Method:");    iter += 1; break;
+    	end
+    	end
+        iter += 1;
+    end
 
-while true
-    Springs=Vertices*Incidence
-    g=Gradient(Springs, Incidence, Stiffnesses, RestLengths)
-<<<<<<< HEAD
-    Vertices[:,Moving]=Vertices[:,Moving]-eta_gradient*g[:,Moving]
-=======
-	println(maximum(g))
-    Vertices[:,Moving]=Vertices[:,Moving]-eta_grad*g[:,Moving]
->>>>>>> 4b53b816
-    push!(U, Energy(Springs,Stiffnesses,RestLengths))
-    println(iter," ", U[iter])
-    if iter != 1
-	if (U[iter-1] - U[iter]) / U[iter-1] < grad_threshold
-		println("Switching to Newton's Method:");    iter += 1; break;
-	end
-	end
-    iter += 1;
-end
-
-while true
-	Springs=Vertices*Incidence
-<<<<<<< HEAD
-	g=Gradient(Springs, Incidence, Stiffnesses, RestLengths)
-	H=Hessian2(Springs, Incidence, Stiffnesses, RestLengths)
-    Vertices[:,Moving]=Vertices[:,Moving]-eta_newton*reshape(H[Moving2,Moving2]\g[:,Moving][:],2,length(find(Moving)))
-	push!(U, Energy(Springs,Stiffnesses,RestLengths))
-    println(iter," ", U[iter])
-    if (U[iter-1] - U[iter]) / U[iter-1] < newton_tolerance
-        println("Converged below ", newton_tolerance); break;
-    end
-    iter+=1;
-=======
+    while true
+    	Springs=Vertices*Incidence
     	g=Gradient(Springs, Incidence, Stiffnesses, RestLengths)
-	println(maximum(g))
-	H=Hessian2(Springs, Incidence, Stiffnesses, RestLengths)
-	println(maximum(H))
+    	H=Hessian2(Springs, Incidence, Stiffnesses, RestLengths)
         Vertices[:,Moving]=Vertices[:,Moving]-eta_newton*reshape(H[Moving2,Moving2]\g[:,Moving][:],2,length(find(Moving)))
     	push!(U, Energy(Springs,Stiffnesses,RestLengths))
-    println(iter," ", U[iter])
-	if (U[iter-1] - U[iter]) / U[iter-1] < newton_threshold
-		iter += 1; break;
-	end
-	iter+=1;
->>>>>>> 4b53b816
-end
-
+        println(iter," ", U[iter])
+        if (U[iter-1] - U[iter]) / U[iter-1] < newton_tolerance
+            println("Converged below ", newton_tolerance); break;
+        end
+        iter+=1;
+    end
 end
 
 #=
